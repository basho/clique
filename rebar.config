{cover_enabled, true}.
{erl_opts, [warnings_as_errors, debug_info]}.
{edoc_opts, [{preprocess, true}]}.
{eunit_opts, [verbose]}.

{xref_checks, []}.
{xref_queries, [{"(XC - UC) || (XU - X - B - \"(cluster_info|dtrace|mochijson2)\" : Mod)", []}]}.

{erl_first_files, [
  "src/clique_writer.erl",
  "src/clique_handler.erl"
]}.

{deps, [
<<<<<<< HEAD
  {cuttlefish, "~>2.0.8"}
=======
  {cuttlefish, ".*", {git, "https://github.com/basho/cuttlefish.git", {tag, "2.0.11"}}}
>>>>>>> e7114e92
]}.<|MERGE_RESOLUTION|>--- conflicted
+++ resolved
@@ -12,9 +12,5 @@
 ]}.
 
 {deps, [
-<<<<<<< HEAD
-  {cuttlefish, "~>2.0.8"}
-=======
-  {cuttlefish, ".*", {git, "https://github.com/basho/cuttlefish.git", {tag, "2.0.11"}}}
->>>>>>> e7114e92
+  {cuttlefish, "~>2.0.11"}
 ]}.